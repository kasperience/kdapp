--- conflicted
+++ resolved
@@ -4,11 +4,9 @@
 use std::env;
 use std::sync::Once;
 use std::thread;
-<<<<<<< HEAD
+
 use std::time::{Duration, SystemTime, UNIX_EPOCH};
-=======
-use std::time::Duration;
->>>>>>> 98dac8b1
+
 
 use ctrlc;
 
@@ -72,14 +70,13 @@
         let db = DB.clone();
         thread::spawn(move || loop {
             thread::sleep(Duration::from_secs(interval_secs));
-<<<<<<< HEAD
+
             let path = env::var("MERCHANT_DB_PATH").unwrap_or_else(|_| "merchant.db".to_string());
             let ts = SystemTime::now().duration_since(UNIX_EPOCH).unwrap().as_secs();
             let cp_path = format!("{path}.cp{ts}");
             let _ = db.checkpoint(cp_path);
-=======
-            let _ = db.checkpoint();
->>>>>>> 98dac8b1
+
+
         });
     });
 }
