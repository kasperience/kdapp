--- conflicted
+++ resolved
@@ -1,16 +1,12 @@
 use std::collections::{HashMap, VecDeque};
-<<<<<<< HEAD
+
 #[cfg(any(test, feature = "okcp_relay"))]
 use std::fs;
 #[cfg(any(test, feature = "okcp_relay"))]
 use std::io::{self, ErrorKind};
 use std::net::UdpSocket;
 #[cfg(any(test, feature = "okcp_relay"))]
-=======
-use std::fs;
-use std::io::{self, ErrorKind};
-use std::net::UdpSocket;
->>>>>>> 260352dc
+
 use std::path::PathBuf;
 use std::sync::{Arc, Mutex as StdMutex, RwLock};
 use std::thread;
@@ -19,11 +15,7 @@
 use once_cell::sync::Lazy;
 use thiserror::Error;
 use tokio::sync::Mutex;
-<<<<<<< HEAD
-=======
-use tokio::time::{sleep, Duration};
-
->>>>>>> 260352dc
+
 #[cfg(feature = "okcp_relay")]
 use tokio::time::{sleep, Duration};
 
