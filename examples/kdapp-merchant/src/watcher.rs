use std::collections::{HashMap, VecDeque};
use std::net::UdpSocket;
use std::sync::{Arc, RwLock, Mutex as StdMutex};
use std::thread;
use std::time::{SystemTime, UNIX_EPOCH};

use once_cell::sync::Lazy;
use tokio::sync::Mutex;
use thiserror::Error;

#[cfg(feature = "okcp_relay")]
use crate::sim_router::EngineChannel;
use axum::http::StatusCode;
use axum::{routing::get, Json, Router};
use kaspa_addresses::{Address, Prefix as AddrPrefix, Version as AddrVersion};
use kaspa_consensus_core::{
    network::{NetworkId, NetworkType},
    tx::{TransactionOutpoint, UtxoEntry},
};
use kaspa_rpc_core::api::rpc::RpcApi;
use kaspa_wrpc_client::client::KaspaRpcClient;
#[cfg(feature = "okcp_relay")]
use kdapp::engine::EngineMsg;
#[cfg(feature = "okcp_relay")]
use kdapp::episode::TxOutputInfo;
use kdapp::pki::{to_message, verify_signature, PubKey, Sig};
use kdapp::{
    generator::{PatternType, PrefixType, TransactionGenerator},
    proxy,
};
use log::{info, warn};
use secp256k1::Keypair;
use serde::Serialize;

use crate::server::WatcherRuntimeOverrides;
use crate::tlv::{Attestation, MsgType, TlvMsg, DEMO_HMAC_KEY, verify_attestation};

pub const MIN_FEE: u64 = 5_000;
const CHECKPOINT_PREFIX: PrefixType = u32::from_le_bytes(*b"KMCP");
#[derive(Clone, Serialize)]
pub struct MempoolSnapshot {
    pub est_base_fee: u64,
    pub congestion_ratio: f64,
    pub min_fee: u64,
    pub max_fee: u64,
}

#[derive(Clone, Serialize)]
struct PolicyInfo {
    min: u64,
    max: u64,
    policy: String,
    selected_fee: u64,
    deferred: bool,
}

pub trait FeePolicy: Send + Sync + 'static {
    fn fee_and_deferral(&self, snap: &MempoolSnapshot) -> (u64, bool);
    fn into_kind(self: Box<Self>) -> FeePolicyKind;
}

pub struct StaticFeePolicy {
    pub fee: u64,
}

impl FeePolicy for StaticFeePolicy {
    fn fee_and_deferral(&self, _snap: &MempoolSnapshot) -> (u64, bool) {
        (self.fee, false)
    }
    fn into_kind(self: Box<Self>) -> FeePolicyKind {
        FeePolicyKind::Static(*self)
    }
}

pub struct CongestionAwarePolicy {
    pub min_fee: u64,
    pub max_fee: u64,
    pub defer_threshold: f64,
    pub multiplier: f64,
}

impl FeePolicy for CongestionAwarePolicy {
    fn fee_and_deferral(&self, snap: &MempoolSnapshot) -> (u64, bool) {
        if snap.congestion_ratio >= self.defer_threshold {
            return (snap.min_fee, true);
        }
        let scaled = (snap.est_base_fee as f64 * (1.0 + self.multiplier * snap.congestion_ratio)).ceil() as u64;
        let clamped = scaled.clamp(self.min_fee, self.max_fee);
        (clamped, false)
    }
    fn into_kind(self: Box<Self>) -> FeePolicyKind {
        FeePolicyKind::Congestion(*self)
    }
}

pub enum FeePolicyKind {
    Static(StaticFeePolicy),
    Congestion(CongestionAwarePolicy),
}

impl FeePolicyKind {
    pub fn as_dyn(&self) -> &dyn FeePolicy {
        match self {
            FeePolicyKind::Static(p) => p,
            FeePolicyKind::Congestion(p) => p,
        }
    }
    pub fn name(&self) -> &'static str {
        match self {
            FeePolicyKind::Static(_) => "static",
            FeePolicyKind::Congestion(_) => "congestion",
        }
    }
}

pub static WATCHER_OVERRIDES: Lazy<Arc<Mutex<WatcherRuntimeOverrides>>> =
    Lazy::new(|| Arc::new(Mutex::new(WatcherRuntimeOverrides::default())));

pub static MEMPOOL_METRICS: Lazy<RwLock<Option<MempoolSnapshot>>> = Lazy::new(|| RwLock::new(None));
static POLICY_INFO: Lazy<RwLock<PolicyInfo>> = Lazy::new(|| {
    RwLock::new(PolicyInfo { min: MIN_FEE, max: MIN_FEE, policy: "static".to_string(), selected_fee: MIN_FEE, deferred: false })
});

#[derive(Clone, serde::Serialize, Default)]
pub struct AttestationSummary {
    pub root_hash: [u8; 32],
    pub epoch: u64,
    pub fee_bucket: u64,
    pub count: usize,
<<<<<<< HEAD
    pub by_key: Vec<PubKey>,
=======
    pub by_key: Vec<[u8; 33]>,
>>>>>>> 98dac8b1
    pub last_updated_ts: u64,
}

static ATTEST_CACHE: Lazy<Arc<StdMutex<HashMap<[u8; 32], Vec<(u64, Attestation)>>>>>
    = Lazy::new(|| Arc::new(StdMutex::new(HashMap::new())));

#[derive(Debug, Error)]
pub enum AttestationError {
    #[error("bad signature")]
    BadSignature,
}

pub fn ingest_attestation(att: Attestation) -> Result<(), AttestationError> {
    if !verify_attestation(&att) {
        return Err(AttestationError::BadSignature);
    }
    let now = SystemTime::now().duration_since(UNIX_EPOCH).unwrap().as_secs();
    let root = att.root_hash;
    let mut cache = ATTEST_CACHE.lock().expect("attest cache lock");
    let mut remove_root = false;
    {
        let entry = cache.entry(root).or_insert_with(Vec::new);
        if entry.iter().any(|(_, a)| a.attester_pubkey == att.attester_pubkey) {
            // duplicate key, skip
        } else {
            info!(
                "attestation root={} key={} fee_bucket={} cong={}",
                hex::encode(att.root_hash),
<<<<<<< HEAD
                hex::encode(att.attester_pubkey.0.serialize()),
=======
                hex::encode(att.attester_pubkey),
>>>>>>> 98dac8b1
                att.fee_bucket,
                att.congestion_ratio
            );
            entry.push((now, att));
        }
        entry.retain(|(ts, _)| now.saturating_sub(*ts) <= 60);
        if entry.is_empty() {
            remove_root = true;
        }
    }
    if remove_root {
        cache.remove(&root);
    }
    Ok(())
}

pub fn attestation_summaries() -> Vec<AttestationSummary> {
    let now = SystemTime::now().duration_since(UNIX_EPOCH).unwrap().as_secs();
    let mut out = Vec::new();
    let mut cache = ATTEST_CACHE.lock().expect("attest cache lock");
    cache.retain(|root, list| {
        list.retain(|(ts, _)| now.saturating_sub(*ts) <= 60);
        if list.is_empty() {
            false
        } else {
            let count = list.len();
            let by_key = list.iter().map(|(_, a)| a.attester_pubkey).collect::<Vec<_>>();
            let last_updated_ts = list.iter().map(|(ts, _)| *ts).max().unwrap_or(0);
            let epoch = list.iter().max_by_key(|(ts, _)| *ts).map(|(_, a)| a.epoch).unwrap_or(0);
            let mut fee_counts: HashMap<u64, usize> = HashMap::new();
            for (_, a) in list.iter() {
                *fee_counts.entry(a.fee_bucket).or_insert(0) += 1;
            }
            let fee_bucket = fee_counts.into_iter().max_by_key(|(_, c)| *c).map(|(b, _)| b).unwrap_or(0);
            out.push(AttestationSummary { root_hash: *root, epoch, fee_bucket, count, by_key, last_updated_ts });
            true
        }
    });
    out
}

pub fn get_metrics() -> Option<MempoolSnapshot> {
    MEMPOOL_METRICS.read().expect("metrics lock").clone()
}

fn store_metrics(snap: MempoolSnapshot) {
    *MEMPOOL_METRICS.write().expect("metrics lock") = Some(snap);
}

#[derive(Serialize)]
struct WatcherMetrics {
    est_base_fee: u64,
    congestion_ratio: f64,
    min: u64,
    max: u64,
    policy: String,
    selected_fee: u64,
    deferred: bool,
}

async fn get_mempool_metrics() -> Result<Json<WatcherMetrics>, StatusCode> {
    if let Some(snap) = get_metrics() {
        let p = POLICY_INFO.read().expect("policy lock").clone();
        Ok(Json(WatcherMetrics {
            est_base_fee: snap.est_base_fee,
            congestion_ratio: snap.congestion_ratio,
            min: p.min,
            max: p.max,
            policy: p.policy,
            selected_fee: p.selected_fee,
            deferred: p.deferred,
        }))
    } else {
        Err(StatusCode::SERVICE_UNAVAILABLE)
    }
}

fn pattern() -> PatternType {
    [(0u8, 0u8); 10]
}

fn encode_okcp(episode_id: u64, seq: u64, root: [u8; 32]) -> Vec<u8> {
    let mut rec = Vec::with_capacity(4 + 1 + 8 + 8 + 32);
    rec.extend_from_slice(b"OKCP");
    rec.push(1u8);
    rec.extend_from_slice(&episode_id.to_le_bytes());
    rec.extend_from_slice(&seq.to_le_bytes());
    rec.extend_from_slice(&root);
    rec
}

#[derive(Debug, PartialEq, Eq)]
pub struct OkcpRecord {
    pub program_id: u64,
    pub seq: u64,
    pub root: [u8; 32],
}

#[cfg(any(test, feature = "okcp_relay"))]
pub fn decode_okcp(bytes: &[u8]) -> Option<OkcpRecord> {
    // Format: b"OKCP" (4) | version (1) | program_id (u64 LE) | seq (u64 LE) | root ([u8;32])
    const MIN_LEN: usize = 4 + 1 + 8 + 8 + 32;
    if bytes.len() < MIN_LEN {
        return None;
    }
    if &bytes[0..4] != b"OKCP" || bytes[4] != 1 {
        return None;
    }
    let pid_start = 5;
    let pid_end = pid_start + 8;
    let seq_end = pid_end + 8;
    let root_end = seq_end + 32;
    let program_id = u64::from_le_bytes(bytes[pid_start..pid_end].try_into().ok()?);
    let seq = u64::from_le_bytes(bytes[pid_end..seq_end].try_into().ok()?);
    let mut root = [0u8; 32];
    root.copy_from_slice(&bytes[seq_end..root_end]);
    Some(OkcpRecord { program_id, seq, root })
}

#[cfg(feature = "okcp_relay")]
pub async fn relay_checkpoints(
    client: &KaspaRpcClient,
    program_id: u64,
    sender: EngineChannel,
) -> Result<(), Box<dyn std::error::Error>> {
    use kaspa_rpc_core::notify::virtual_chain_changed::{VirtualChainChangedNotification, VirtualChainChangedNotificationType};
    let mut stream = client.subscribe_virtual_chain_changed().await?;
    while let Some(VirtualChainChangedNotification { ty, accepted_blocks, .. }) = stream.recv().await {
        if !matches!(ty, VirtualChainChangedNotificationType::Accepted) {
            continue;
        }
        for block in accepted_blocks {
            let accepting_hash = block.hash();
            let accepting_daa = block.header.daa_score;
            let accepting_time = block.header.timestamp;
            for tx in block.transactions {
                if let Some(payload) = tx.payload() {
                    if let Some(rec) = decode_okcp(payload) {
                        if rec.program_id == program_id {
                            let tx_id = tx.id();
                            let event = EngineMsg::BlkAccepted {
                                accepting_hash,
                                accepting_daa,
                                accepting_time,
                                associated_txs: vec![(tx_id, payload.to_vec(), None::<Vec<TxOutputInfo>>)],
                            };
                            let _ = sender.send(event);
                        }
                    }
                }
            }
        }
    }
    Ok(())
}

async fn fetch_mempool_snapshot(client: &KaspaRpcClient) -> Result<MempoolSnapshot, String> {
    // Base fee: derive from fee estimate (sompi), with a conservative mass assumption and MIN_FEE floor
    let estimate = client.get_fee_estimate().await.map_err(|e| e.to_string())?;
    let feerate = estimate.normal_buckets.first().map(|b| b.feerate).unwrap_or(estimate.priority_bucket.feerate);
    // Approximate small tx mass (1 in / 1 out with payload); adjust as needed
    let approx_mass: f64 = 200.0;
    let mut est_base_fee = (feerate * approx_mass).ceil() as u64;
    if est_base_fee < MIN_FEE {
        est_base_fee = MIN_FEE;
    }

    // Congestion: use consensus metrics' network_mempool_size as a simple heuristic
    let congestion = match client.get_metrics(false, false, false, true, false, false).await {
        Ok(m) => m.consensus_metrics.map(|cm| (cm.network_mempool_size as f64) / 10_000.0).unwrap_or(0.0),
        Err(_) => 0.0,
    };

    Ok(MempoolSnapshot { est_base_fee, congestion_ratio: congestion, min_fee: MIN_FEE, max_fee: MIN_FEE })
}

pub async fn update_metrics(client: &KaspaRpcClient) -> Result<MempoolSnapshot, String> {
    let snap = fetch_mempool_snapshot(client).await?;
    store_metrics(snap.clone());
    Ok(snap)
}

fn apply_overrides(
    base_min_fee: u64,
    base_max_fee: u64,
    base_defer_threshold: f64,
    overrides: &WatcherRuntimeOverrides,
) -> (u64, u64, f64) {
    let max_fee = overrides.max_fee.unwrap_or(base_max_fee);
    let defer_threshold = overrides.congestion_threshold.unwrap_or(base_defer_threshold);
    (base_min_fee, max_fee, defer_threshold)
}

async fn submit_checkpoint_tx(
    episode_id: u64,
    seq: u64,
    root: [u8; 32],
    sk_hex: &str,
    mainnet: bool,
    wrpc_url: Option<String>,
    fee: u64,
) -> Result<(), String> {
    let mut sk_bytes = [0u8; 32];
    faster_hex::hex_decode(sk_hex.trim().as_bytes(), &mut sk_bytes).map_err(|_| "invalid private key hex".to_string())?;
    let keypair = Keypair::from_seckey_slice(secp256k1::SECP256K1, &sk_bytes).map_err(|_| "invalid sk".to_string())?;
    let network = if mainnet { NetworkId::new(NetworkType::Mainnet) } else { NetworkId::with_suffix(NetworkType::Testnet, 10) };
    let addr_prefix = if mainnet { AddrPrefix::Mainnet } else { AddrPrefix::Testnet };
    let addr = Address::new(addr_prefix, AddrVersion::PubKey, &keypair.x_only_public_key().0.serialize());

    let kaspad = proxy::connect_client(network, wrpc_url).await.map_err(|e| e.to_string())?;
    let utxos = kaspad
        .get_utxos_by_addresses(vec![addr.clone()])
        .await
        .map_err(|e| e.to_string())?
        .into_iter()
        .map(|u| (TransactionOutpoint::from(u.outpoint), UtxoEntry::from(u.utxo_entry)))
        .collect::<Vec<_>>();
    if utxos.is_empty() {
        return Err(format!("no UTXOs for {addr}"));
    }
    let (op, entry) = utxos.iter().max_by_key(|(_, e)| e.amount).cloned().unwrap();
    if entry.amount <= fee {
        return Err(format!("selected UTXO too small: {}", entry.amount));
    }

    let payload = encode_okcp(episode_id, seq, root);
    let gen = TransactionGenerator::new(keypair, pattern(), CHECKPOINT_PREFIX);
    let send = entry.amount - fee;
    let tx = gen.build_transaction(&[(op, entry)], send, 1, &addr, payload);
    submit_tx_retry(&kaspad, &tx, 3).await
}

async fn submit_tx_retry(kaspad: &KaspaRpcClient, tx: &kaspa_consensus_core::tx::Transaction, attempts: usize) -> Result<(), String> {
    let mut tries = 0usize;
    loop {
        match kaspad.submit_transaction(tx.into(), false).await {
            Ok(_) => return Ok(()),
            Err(e) => {
                tries += 1;
                let msg = e.to_string();
                if tries >= attempts {
                    return Err(format!("submit failed after {tries} attempts: {msg}"));
                }
                if msg.contains("WebSocket") || msg.contains("not connected") || msg.contains("disconnected") {
                    let _ = kaspad.connect(Some(proxy::connect_options())).await;
                    continue;
                } else if msg.contains("orphan") {
                    continue;
                } else if msg.contains("already accepted") {
                    return Ok(());
                } else {
                    return Err(format!("submit failed: {msg}"));
                }
            }
        }
    }
}

pub fn run(
    bind: &str,
    kaspa_private_key: String,
    mainnet: bool,
    wrpc_url: Option<String>,
    policy: Box<dyn FeePolicy>,
    http_port: Option<u16>,
) -> Result<(), Box<dyn std::error::Error>> {
    let mut policy = policy.into_kind();
    {
        let mut info = POLICY_INFO.write().expect("policy lock");
        match &policy {
            FeePolicyKind::Static(p) => {
                info.min = p.fee;
                info.max = p.fee;
            }
            FeePolicyKind::Congestion(p) => {
                info.min = p.min_fee;
                info.max = p.max_fee;
            }
        }
        info.policy = policy.name().to_string();
    }
    if let Some(port) = http_port {
        thread::spawn(move || {
            let rt = tokio::runtime::Runtime::new().expect("runtime");
            rt.block_on(async move {
                let addr = format!("0.0.0.0:{port}");
                if let Ok(listener) = tokio::net::TcpListener::bind(&addr).await {
                    info!("watcher http listening on {addr}");
                    let app = Router::new().route("/mempool", get(get_mempool_metrics));
                    let _ = axum::serve(listener, app).await;
                }
            });
        });
    }

    let sock = UdpSocket::bind(bind)?;
    info!("watcher listening on {bind}");
    let rt = tokio::runtime::Runtime::new()?;
    let mut buf = [0u8; 1024];
    let mut pending: VecDeque<(u64, u64, [u8; 32])> = VecDeque::new();
    loop {
        let (n, src) = sock.recv_from(&mut buf)?;
        let Some(msg) = TlvMsg::decode(&buf[..n]) else {
            warn!("watcher: invalid TLV from {src}");
            continue;
        };
        // Respond to handshake for compatibility with client_sender retries
        if msg.msg_type == MsgType::Handshake as u8 {
            let mut ack = TlvMsg {
                version: msg.version,
                msg_type: MsgType::Ack as u8,
                episode_id: msg.episode_id,
                seq: msg.seq,
                state_hash: msg.state_hash,
                payload: vec![],
                auth: [0u8; 32],
            };
            ack.sign(DEMO_HMAC_KEY);
            let _ = sock.send_to(&ack.encode(), src);
            continue;
        }
        if msg.msg_type == MsgType::Refund as u8 {
            if !msg.verify(DEMO_HMAC_KEY) {
                warn!("watcher: invalid refund from {src}");
                continue;
            }
            if let Ok((tx, sig, gpk)) = borsh::from_slice::<(Vec<u8>, Sig, PubKey)>(&msg.payload) {
                let m = to_message(&tx);
                if verify_signature(&gpk, &m, &sig) {
                    info!("refund verified for ep={} seq={}", msg.episode_id, msg.seq);
                } else {
                    warn!("watcher: invalid guardian signature on refund");
                }
            }
            continue;
        }
        if msg.msg_type != MsgType::Checkpoint as u8 || !msg.verify(DEMO_HMAC_KEY) {
            warn!("watcher: ignored msg from {src}");
            continue;
        }
        // Acknowledge the checkpoint receipt to the sender
        let mut ack = TlvMsg {
            version: msg.version,
            msg_type: MsgType::Ack as u8,
            episode_id: msg.episode_id,
            seq: msg.seq,
            state_hash: msg.state_hash,
            payload: vec![],
            auth: [0u8; 32],
        };
        ack.sign(DEMO_HMAC_KEY);
        let _ = sock.send_to(&ack.encode(), src);
        let root = msg.state_hash;
        let ep = msg.episode_id;
        let seq = msg.seq;
        info!("checkpoint received: ep={ep} seq={seq}");
        pending.push_back((ep, seq, root));
        let key = kaspa_private_key.clone();
        let url = wrpc_url.clone();
        let base_snap = match rt.block_on({
            let url_clone = url.clone();
            async move {
                let network =
                    if mainnet { NetworkId::new(NetworkType::Mainnet) } else { NetworkId::with_suffix(NetworkType::Testnet, 10) };
                let client = proxy::connect_client(network, url_clone).await.map_err(|e| e.to_string())?;
                fetch_mempool_snapshot(&client).await
            }
        }) {
            Ok(v) => v,
            Err(e) => {
                warn!("fee metrics unavailable: {e}");
                MempoolSnapshot { est_base_fee: MIN_FEE, congestion_ratio: 0.0, min_fee: MIN_FEE, max_fee: MIN_FEE }
            }
        };
        info!("mempool congestion: {:.2}", base_snap.congestion_ratio);

        let (base_min, base_max, base_thr) = match &policy {
            FeePolicyKind::Static(p) => (p.fee, p.fee, 1.0),
            FeePolicyKind::Congestion(p) => (p.min_fee, p.max_fee, p.defer_threshold),
        };
        let (min_fee_now, max_fee_now, defer_thr_now) = {
            let overrides = WATCHER_OVERRIDES.blocking_lock();
            apply_overrides(base_min, base_max, base_thr, &overrides)
        };
        if let FeePolicyKind::Congestion(ref mut p) = policy {
            p.min_fee = min_fee_now;
            p.max_fee = max_fee_now;
            p.defer_threshold = defer_thr_now;
        }
        let snapshot = MempoolSnapshot {
            est_base_fee: base_snap.est_base_fee,
            congestion_ratio: base_snap.congestion_ratio,
            min_fee: min_fee_now,
            max_fee: max_fee_now,
        };
        store_metrics(snapshot.clone());
        let (fee, defer) = policy.as_dyn().fee_and_deferral(&snapshot);
        {
            let mut info = POLICY_INFO.write().expect("policy lock");
            info.min = min_fee_now;
            info.max = max_fee_now;
            info.policy = policy.name().to_string();
            info.selected_fee = fee;
            info.deferred = defer;
        }
        if defer {
            warn!("congestion high; deferring anchor (ratio {:.2})", snapshot.congestion_ratio);
            continue;
        }
        info!("processing {} queued checkpoints", pending.len());
        while let Some((ep, seq, root)) = pending.pop_front() {
            if let Err(e) = rt.block_on(submit_checkpoint_tx(ep, seq, root, &key, mainnet, url.clone(), fee)) {
                warn!("anchor failed: {e}");
            } else {
                info!("anchor submitted for ep={ep} seq={seq}");
            }
        }
    }
}

#[cfg(test)]
mod tests {
    use super::*;

    #[test]
    fn okcp_roundtrip() {
        let root = [3u8; 32];
        let data = encode_okcp(42, 7, root);
        let rec = decode_okcp(&data).expect("decode okcp");
        assert_eq!(rec.program_id, 42);
        assert_eq!(rec.seq, 7);
        assert_eq!(rec.root, root);
    }

    #[test]
    fn static_policy_no_defer() {
        let policy = StaticFeePolicy { fee: 5 };
        let snap = MempoolSnapshot { est_base_fee: 100, congestion_ratio: 0.9, min_fee: 1, max_fee: 10 };
        let (fee, defer) = policy.fee_and_deferral(&snap);
        assert_eq!(fee, 5);
        assert!(!defer);
    }

    #[test]
    fn congestion_policy_defers_on_threshold() {
        let policy = CongestionAwarePolicy { min_fee: 1, max_fee: 10_000, defer_threshold: 0.5, multiplier: 1.0 };
        let snap = MempoolSnapshot { est_base_fee: 100, congestion_ratio: 0.6, min_fee: 1, max_fee: 10_000 };
        let (fee, defer) = policy.fee_and_deferral(&snap);
        assert!(defer);
        assert_eq!(fee, 1);
    }

    #[test]
    fn congestion_policy_scales_and_clamps() {
        let policy = CongestionAwarePolicy { min_fee: 1, max_fee: 10, defer_threshold: 0.9, multiplier: 1.0 };
        let snap = MempoolSnapshot { est_base_fee: 6_000, congestion_ratio: 0.2, min_fee: 1, max_fee: 10 };
        let (fee, defer) = policy.fee_and_deferral(&snap);
        assert!(!defer);
        assert!((1..=10).contains(&fee));
    }
}<|MERGE_RESOLUTION|>--- conflicted
+++ resolved
@@ -127,11 +127,9 @@
     pub epoch: u64,
     pub fee_bucket: u64,
     pub count: usize,
-<<<<<<< HEAD
+
     pub by_key: Vec<PubKey>,
-=======
-    pub by_key: Vec<[u8; 33]>,
->>>>>>> 98dac8b1
+
     pub last_updated_ts: u64,
 }
 
@@ -160,11 +158,9 @@
             info!(
                 "attestation root={} key={} fee_bucket={} cong={}",
                 hex::encode(att.root_hash),
-<<<<<<< HEAD
+
                 hex::encode(att.attester_pubkey.0.serialize()),
-=======
-                hex::encode(att.attester_pubkey),
->>>>>>> 98dac8b1
+
                 att.fee_bucket,
                 att.congestion_ratio
             );
