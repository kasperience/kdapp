// src/api/http/handlers/challenge.rs
use axum::{extract::State, response::Json, http::StatusCode};
use kaspa_addresses::{Address, Prefix, Version};
use kaspa_consensus_core::tx::{TransactionOutpoint, UtxoEntry};
use kaspa_wrpc_client::prelude::RpcApi;
use kdapp::{
    engine::EpisodeMessage,
    pki::PubKey,
    generator::TransactionGenerator,
};
use crate::api::http::{
    types::{ChallengeRequest, ChallengeResponse},
    state::PeerState,
};
use crate::core::{episode::SimpleAuth, commands::AuthCommand};

pub async fn request_challenge(
    State(state): State<PeerState>,
    Json(req): Json<ChallengeRequest>,
) -> Result<Json<ChallengeResponse>, StatusCode> {
    println!("📨 Sending RequestChallenge command to blockchain...");
    
    // Parse the participant's public key (like CLI does)
    let participant_pubkey = match hex::decode(&req.public_key) {
        Ok(bytes) => {
            match secp256k1::PublicKey::from_slice(&bytes) {
                Ok(pk) => PubKey(pk),
                Err(e) => {
                    println!("❌ Public key parsing failed: {}", e);
                    return Err(StatusCode::BAD_REQUEST);
                },
            }
        },
        Err(e) => {
            println!("❌ Hex decode failed: {}", e);
            return Err(StatusCode::BAD_REQUEST);
        },
    };
    
    // 🎯 TRUE P2P: Participant funds their own transactions (like CLI)
    let participant_wallet = crate::wallet::get_wallet_for_command("web-participant", None)
        .map_err(|_| StatusCode::INTERNAL_SERVER_ERROR)?;
    let participant_secret_key = participant_wallet.keypair.secret_key();
    
    // Create participant's Kaspa address for transaction funding (True P2P!)
    let participant_addr = Address::new(
        Prefix::Testnet, 
        Version::PubKey, 
        &participant_wallet.keypair.x_only_public_key().0.serialize()
    );
    
    // 🚨 CRITICAL: Create participant's transaction generator for proper signing
    let participant_generator = TransactionGenerator::new(
        participant_wallet.keypair,
        crate::episode_runner::AUTH_PATTERN,
        crate::episode_runner::AUTH_PREFIX,
    );
    
    // Get REAL UTXOs from blockchain (exactly like CLI)
    // Wait for previous transaction to confirm before fetching new UTXOs
    let utxo = if let Some(ref kaspad) = state.kaspad_client {
        println!("🔍 Fetching UTXOs for RequestChallenge transaction...");
        
        // Wait a bit for the previous transaction to confirm
        tokio::time::sleep(tokio::time::Duration::from_millis(2000)).await;
        
        let entries = match kaspad.get_utxos_by_addresses(vec![participant_addr.clone()]).await {
            Ok(entries) => entries,
            Err(e) => {
                println!("❌ Failed to fetch UTXOs: {}", e);
                return Err(StatusCode::INTERNAL_SERVER_ERROR);
            }
        };
        
        if entries.is_empty() {
            println!("❌ No UTXOs found! Participant wallet needs funding.");
            println!("💰 Fund this address: {}", participant_addr);
            println!("🚰 Get testnet funds: https://faucet.kaspanet.io/");
            return Err(StatusCode::SERVICE_UNAVAILABLE);
        }
        
        // Try to find the newest UTXO (which should be from the previous transaction)
        let utxo = entries.first().map(|entry| {
            (TransactionOutpoint::from(entry.outpoint.clone()), UtxoEntry::from(entry.utxo_entry.clone()))
        }).unwrap();
        
        println!("✅ Using UTXO: {}", utxo.0);
        utxo
    } else {
        println!("❌ No kaspad client available");
        return Err(StatusCode::INTERNAL_SERVER_ERROR);
    };
    
    // Create RequestChallenge command signed by PARTICIPANT (exactly like CLI)
    let auth_command = AuthCommand::RequestChallenge;
    let step = EpisodeMessage::<SimpleAuth>::new_signed_command(
        req.episode_id.try_into().unwrap(), 
        auth_command, 
        participant_secret_key, // 🚨 CRITICAL: Participant signs their own commands!
        participant_pubkey
    );
    
<<<<<<< HEAD
    // Create CLIENT transaction generator (not server's!)
    let network = kaspa_consensus_core::network::NetworkId::with_suffix(kaspa_consensus_core::network::NetworkType::Testnet, 10);
    let client_generator = crate::episode_runner::create_auth_generator(client_wallet.keypair, network);
    
    // Build and submit transaction to blockchain with CLIENT'S keys
    let tx = client_generator.build_command_transaction(utxo, &client_addr, &step, 5000);
=======
    // Build and submit transaction to blockchain (exactly like CLI)
    let tx = participant_generator.build_command_transaction(utxo, &participant_addr, &step, 5000);
>>>>>>> 24b1f9ea
    println!("🚀 Submitting RequestChallenge transaction: {}", tx.id());
    
    let _submission_result = match state.kaspad_client.as_ref().unwrap().submit_transaction(tx.as_ref().into(), false).await {
        Ok(_response) => {
            println!("✅ RequestChallenge transaction submitted to blockchain!");
            println!("⏳ Organizer peer will generate challenge and update episode on blockchain");
            "request_challenge_submitted"
        }
        Err(e) => {
            println!("❌ RequestChallenge submission failed: {}", e);
            "request_challenge_failed"
        }
    };
    
    Ok(Json(ChallengeResponse {
        episode_id: req.episode_id,
        nonce: String::new(), // Will come from blockchain when processed
    }))
}<|MERGE_RESOLUTION|>--- conflicted
+++ resolved
@@ -100,17 +100,8 @@
         participant_pubkey
     );
     
-<<<<<<< HEAD
-    // Create CLIENT transaction generator (not server's!)
-    let network = kaspa_consensus_core::network::NetworkId::with_suffix(kaspa_consensus_core::network::NetworkType::Testnet, 10);
-    let client_generator = crate::episode_runner::create_auth_generator(client_wallet.keypair, network);
-    
-    // Build and submit transaction to blockchain with CLIENT'S keys
-    let tx = client_generator.build_command_transaction(utxo, &client_addr, &step, 5000);
-=======
     // Build and submit transaction to blockchain (exactly like CLI)
     let tx = participant_generator.build_command_transaction(utxo, &participant_addr, &step, 5000);
->>>>>>> 24b1f9ea
     println!("🚀 Submitting RequestChallenge transaction: {}", tx.id());
     
     let _submission_result = match state.kaspad_client.as_ref().unwrap().submit_transaction(tx.as_ref().into(), false).await {
